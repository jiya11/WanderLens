--- conflicted
+++ resolved
@@ -1,9 +1,4 @@
 flask==3.0.3
 flask-cors==5.0.0
-<<<<<<< HEAD
 google-cloud-vision
-requests
-=======
-requests==2.31.0    // used to make HTTP requests to the backend
-
->>>>>>> 685e760a
+requests