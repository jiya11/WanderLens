# Flask server for WanderLens
# Provides backend APIs for landmark recognition and nearby place discovery
# Uses OpenStreetMap for location data

from flask import Flask, request, jsonify
from flask_cors import CORS
<<<<<<< HEAD
from google.cloud import vision
from dotenv import load_dotenv
import requests
import base64
import os

load_dotenv()
=======
import requests
import json
import math
>>>>>>> 685e760a

# Initialize Flask app with CORS support
app = Flask(__name__)
<<<<<<< HEAD
# Development: allow all origins so the frontend (served from any local dev server)
# can call the API without CORS issues. Remove or restrict this in production.
CORS(app)
=======
# Allow requests only from development servers
CORS(app, resources={r"/*": {"origins": ["http://127.0.0.1:5173", "http://localhost:5173"]}})
>>>>>>> 685e760a

VISION_API_KEY = os.environ.get("VISION_API_KEY")
if not VISION_API_KEY:
    print("Warning: No VISION_API_KEY found in environment! Please set it.")

@app.route("/health", methods=["GET"])
def health():
    """Health check endpoint to verify server status"""
    return jsonify({"status": "ok"})

@app.route("/analyze", methods=["POST"])
def analyze():
    """
    Analyzes an image for landmark recognition
    
    Currently implements a mock response for development
    TODO: Replace with actual Vision API integration
    
    Request body:
    {
        "image": "base64 encoded image data"
    }
    
    Returns:
    {
        "landmark": "name of recognized landmark",
        "confidence": float between 0-1,
        "info": "description or additional information"
    }
    """
    data = request.get_json(silent=True) or {}
    image_data_url = data.get("image", "")

    if not image_data_url:
        return jsonify({"error": "No image provided"}), 400

    if image_data_url.startswith("data:image"):
        image_data_url = image_data_url.split(",")[1]

    try:
        image_bytes = base64.b64decode(image_data_url)
    except Exception:
        return jsonify({"error": "Invalid base64 image"}), 400

    if not VISION_API_KEY:
        return jsonify({"error": "missing_api_key", "message": "Set VISION_API_KEY in environment"}), 500

    try:
        b64 = base64.b64encode(image_bytes).decode("utf-8")
        url = f"https://vision.googleapis.com/v1/images:annotate?key={VISION_API_KEY}"
        payload = {
            "requests": [
                {
                    "image": {"content": b64},
                    "features": [{"type": "LANDMARK_DETECTION", "maxResults": 5}]
                }
            ]
        }
        r = requests.post(url, json=payload, timeout=30)
        if not r.ok:
            return jsonify({"error": "vision_api_error", "message": r.text}), 502

        resp_json = r.json()
        resp0 = resp_json.get("responses", [])[0] if resp_json.get("responses") else {}
        landmarks = resp0.get("landmarkAnnotations", [])

        if not landmarks:
            return jsonify({"landmark": None, "info": "No landmark detected."})

        landmark = landmarks[0]
        return jsonify({
            "landmark": landmark.get("description"),
            "confidence": landmark.get("score"),
            "info": f"Detected landmark: {landmark.get('description')}"
        })
    except Exception as e:
        import traceback
        traceback.print_exc()
        return jsonify({"error": "vision_api_error", "message": str(e)}), 502

    else:
        # Use service-account backed client
        image = vision.Image(content=image_bytes)
        try:
            response = vision_client.landmark_detection(image=image)
            landmarks = response.landmark_annotations
        except Exception as e:
            import traceback
            traceback.print_exc()
            return jsonify({"error": "vision_api_error", "message": str(e)}), 502

    if not landmarks:
        return jsonify({
            "landmark": None,
            "confidence": 0,
            "info": "No landmark detected."
        })
    
    #Take top result
    landmark = landmarks[0]

    response = {
        "landmark": landmark.description,
        "confidence": landmark.score,
        "locations": [
            {"lat": loc.lat_lng.latitude, "lng": loc.lat_lng.longitude}
            for loc in landmark.locations
        ],
        "info": f"Detected landmark: {landmark.description}"
    }
    return jsonify(response)


@app.route("/attractions", methods=["GET"])
def get_attractions():
    """
    Fetches nearby tourist attractions using OpenStreetMap data
    
    Query parameters:
    - lat (float): Latitude of center point
    - lon (float): Longitude of center point
    - radius (int): Search radius in meters (default: 1000)
    
    Returns:
    - List of attractions with:
        - name
        - location
        - distance
        - estimated walking time
        - address (if available)
        - additional details from OSM tags
    
    Error responses:
    - 400: Missing required parameters
    - 500: OpenStreetMap API errors
    """
    # Get and validate query parameters
    lat = request.args.get('lat', type=float)
    lon = request.args.get('lon', type=float)
    radius = request.args.get('radius', 1000, type=int)  # meters, default 1km
    
    if not lat or not lon:
        return jsonify({"error": "lat and lon parameters required"}), 400
    
    # OpenStreetMap Overpass API query - refined for better tourist attractions
    overpass_url = "https://overpass-api.de/api/interpreter"
    query = f"""
    [out:json][timeout:25];
    (
      node["tourism"="attraction"](around:{radius},{lat},{lon});
      node["tourism"="museum"](around:{radius},{lat},{lon});
      node["tourism"="gallery"](around:{radius},{lat},{lon});
      node["tourism"="zoo"](around:{radius},{lat},{lon});
      node["tourism"="theme_park"](around:{radius},{lat},{lon});
      node["tourism"="monument"](around:{radius},{lat},{lon});
      node["tourism"="memorial"](around:{radius},{lat},{lon});
      node["tourism"="viewpoint"](around:{radius},{lat},{lon});
      node["historic"="monument"](around:{radius},{lat},{lon});
      node["historic"="castle"](around:{radius},{lat},{lon});
      node["historic"="palace"](around:{radius},{lat},{lon});
      node["historic"="ruins"](around:{radius},{lat},{lon});
    );
    out;
    """
    
    try:
        response = requests.post(overpass_url, data=query)
        response.raise_for_status()
        data = response.json()
        
        # Process and format the results
        attractions = []
        for element in data.get('elements', []):
            tags = element.get('tags', {})
            attraction_lat = element.get('lat')
            attraction_lon = element.get('lon')
            # Skip elements without coordinates (e.g., ways/relations or incomplete data)
            if attraction_lat is None or attraction_lon is None:
                continue
            
            # Calculate distance in meters using Haversine formula
            def calculate_distance(lat1, lon1, lat2, lon2):
                R = 6371000  # Earth's radius in meters
                dlat = math.radians(lat2 - lat1)
                dlon = math.radians(lon2 - lon1)
                a = (math.sin(dlat/2) * math.sin(dlat/2) + 
                     math.cos(math.radians(lat1)) * math.cos(math.radians(lat2)) * 
                     math.sin(dlon/2) * math.sin(dlon/2))
                c = 2 * math.atan2(math.sqrt(a), math.sqrt(1-a))
                return R * c
            
            distance_m = calculate_distance(lat, lon, attraction_lat, attraction_lon)
            distance_km = round(distance_m / 1000, 1)
            walking_time = round(distance_m / 83.33)  # Average walking speed: 5 km/h = 83.33 m/min
            
            # Format address
            address_parts = []
            if tags.get('addr:housenumber'):
                address_parts.append(tags.get('addr:housenumber'))
            if tags.get('addr:street'):
                address_parts.append(tags.get('addr:street'))
            if tags.get('addr:city'):
                address_parts.append(tags.get('addr:city'))
            address = ', '.join(address_parts) if address_parts else 'Address not available'
            
            # Skip unnamed attractions
            name = tags.get('name', '').strip()
            if not name:
                continue

            attractions.append({
                'id': element.get('id'),
                'name': name,
                'type': tags.get('tourism', tags.get('historic', tags.get('amenity', 'attraction'))),
                'lat': attraction_lat,
                'lon': attraction_lon,
                'address': address,
                'distance_km': distance_km,
                'walking_time_min': walking_time,
                'description': tags.get('description', ''),
                'website': tags.get('website', ''),
                'opening_hours': tags.get('opening_hours', '')
            })
        
        # Sort by quality and distance, then limit to 6 results
        def attraction_priority(attraction):
            # Priority scoring: museums, galleries, monuments get higher priority
            type_priority = {
                'museum': 3,
                'gallery': 3,
                'monument': 2,
                'memorial': 2,
                'attraction': 1,
                'viewpoint': 1,
                'artwork': 1
            }
            priority = type_priority.get(attraction['type'], 0)
            # Lower distance = higher priority (multiply by -1)
            return (priority, -attraction['distance_km'])
        
        attractions.sort(key=attraction_priority, reverse=True)
        attractions = attractions[:6]  # Limit to 6 attractions max
        
        return jsonify({
            'attractions': attractions,
            'count': len(attractions),
            'center': {'lat': lat, 'lon': lon},
            'radius': radius
        })
        
    except requests.RequestException as e:
        return jsonify({"error": f"Failed to fetch attractions: {str(e)}"}), 500


@app.route("/food", methods=["GET"])
def get_food_spots():
    # Get query parameters
    lat = request.args.get('lat', type=float)
    lon = request.args.get('lon', type=float)
    radius = request.args.get('radius', 1000, type=int)  # meters, default 1km
    
    if not lat or not lon:
        return jsonify({"error": "lat and lon parameters required"}), 400
    
    # OpenStreetMap Overpass API query for food spots
    overpass_url = "https://overpass-api.de/api/interpreter"
    query = f"""
    [out:json][timeout:25];
    (
      node["amenity"="restaurant"](around:{radius},{lat},{lon});
      node["amenity"="cafe"]["cuisine"!~"coffee_shop"](around:{radius},{lat},{lon});
      node["amenity"="bar"](around:{radius},{lat},{lon});
    );
    out;
    """
    
    try:
        response = requests.post(overpass_url, data=query)
        response.raise_for_status()
        data = response.json()
        
        # Process and format the results
        food_spots = []
        for element in data.get('elements', []):
            tags = element.get('tags', {})
            spot_lat = element.get('lat')
            spot_lon = element.get('lon')
            # Skip elements without coordinates (e.g., ways/relations or incomplete data)
            if spot_lat is None or spot_lon is None:
                continue
            
            # Calculate distance in meters using Haversine formula
            def calculate_distance(lat1, lon1, lat2, lon2):
                R = 6371000  # Earth's radius in meters
                dlat = math.radians(lat2 - lat1)
                dlon = math.radians(lon2 - lon1)
                a = (math.sin(dlat/2) * math.sin(dlat/2) + 
                     math.cos(math.radians(lat1)) * math.cos(math.radians(lat2)) * 
                     math.sin(dlon/2) * math.sin(dlon/2))
                c = 2 * math.atan2(math.sqrt(a), math.sqrt(1-a))
                return R * c
            
            distance_m = calculate_distance(lat, lon, spot_lat, spot_lon)
            distance_km = round(distance_m / 1000, 1)
            walking_time = round(distance_m / 83.33)  # Average walking speed: 5 km/h = 83.33 m/min
            
            # Format address
            address_parts = []
            if tags.get('addr:housenumber'):
                address_parts.append(tags.get('addr:housenumber'))
            if tags.get('addr:street'):
                address_parts.append(tags.get('addr:street'))
            if tags.get('addr:city'):
                address_parts.append(tags.get('addr:city'))
            address = ', '.join(address_parts) if address_parts else 'Address not available'

            # Get cuisine type and amenity
            cuisine = tags.get('cuisine', '').replace(';', ', ').title()
            amenity = tags.get('amenity', '').lower()
            
            # Skip fast food and coffee shops
            if amenity in ['fast_food'] or 'coffee' in cuisine.lower():
                continue
                
            name = tags.get('name', '').strip()
            if not name:
                continue

            description_parts = []
            if cuisine:
                description_parts.append(f"Cuisine: {cuisine}")
            if tags.get('description'):
                description_parts.append(tags.get('description'))
            
            description = ' | '.join(description_parts) if description_parts else ''
            
            food_spots.append({
                'id': element.get('id'),
                'name': name,
                'type': amenity.replace('_', ' ').title(),
                'cuisine': cuisine,
                'lat': spot_lat,
                'lon': spot_lon,
                'address': address,
                'distance_km': distance_km,
                'walking_time_min': walking_time,
                'description': description,
                'website': tags.get('website', ''),
                'opening_hours': tags.get('opening_hours', '')
            })
        
        # Sort by quality and distance, then limit to 6 results
        def food_priority(food_spot):
            # Priority scoring: restaurants with cuisine info get higher priority
            priority = 0
            if food_spot.get('cuisine'):
                priority += 2
            if food_spot.get('website'):
                priority += 1
            if food_spot.get('opening_hours'):
                priority += 1
            # Lower distance = higher priority (multiply by -1)
            return (priority, -food_spot['distance_km'])
        
        food_spots.sort(key=food_priority, reverse=True)
        food_spots = food_spots[:6]  # Limit to 6 food spots max
        
        return jsonify({
            'food_spots': food_spots,
            'food_count': len(food_spots),
            'center': {'lat': lat, 'lon': lon},
            'radius': radius
        })
        
    except requests.RequestException as e:
        return jsonify({"error": f"Failed to fetch food spots: {str(e)}"}), 500


if __name__ == "__main__":
    app.run(host="127.0.0.1", port=5001, debug=True)

<|MERGE_RESOLUTION|>--- conflicted
+++ resolved
@@ -4,30 +4,23 @@
 
 from flask import Flask, request, jsonify
 from flask_cors import CORS
-<<<<<<< HEAD
 from google.cloud import vision
 from dotenv import load_dotenv
-import requests
 import base64
 import os
-
-load_dotenv()
-=======
 import requests
 import json
 import math
->>>>>>> 685e760a
+
+load_dotenv()
 
 # Initialize Flask app with CORS support
 app = Flask(__name__)
-<<<<<<< HEAD
 # Development: allow all origins so the frontend (served from any local dev server)
 # can call the API without CORS issues. Remove or restrict this in production.
-CORS(app)
-=======
+#CORS(app)
 # Allow requests only from development servers
 CORS(app, resources={r"/*": {"origins": ["http://127.0.0.1:5173", "http://localhost:5173"]}})
->>>>>>> 685e760a
 
 VISION_API_KEY = os.environ.get("VISION_API_KEY")
 if not VISION_API_KEY:
