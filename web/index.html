<!DOCTYPE html>
<html lang="en">

<head>
  <meta charset="UTF-8" />
  <meta name="viewport" content="width=device-width, initial-scale=1.0, maximum-scale=1" />
  <title>WanderLens</title>
  <link rel="stylesheet" href="./style.css" />
  <!-- 
    MediaPipe Gesture Recognizer Integration
    Source: https://developers.google.com/mediapipe/solutions/vision/gesture_recognizer
    License: Apache 2.0 (https://github.com/google/mediapipe/blob/master/LICENSE)
  -->
  <script type="module">
    import {
      GestureRecognizer,
      FilesetResolver
    } from "https://cdn.jsdelivr.net/npm/@mediapipe/tasks-vision@latest";
    window.gestureModule = { GestureRecognizer, FilesetResolver };
  </script>
</head>

<body>
  <div class="app">
    <header class="app-header hidden"></header>

    <main class="camera-area">
      <div class="video-frame">
        <div class="overlay-topbar">
          <div class="topbar-content">
            <div class="brand">WanderLens</div>
            <a class="link passport-link" href="./passport.html">Passport</a>
          </div>
        </div>
        <video id="video" autoplay playsinline></video>
        <canvas id="canvas" class="hidden" width="1280" height="720"></canvas>
        <div id="overlay" class="overlay hidden">
          <div class="overlay-card">
            <div class="overlay-title" id="overlayTitle">—</div>
            <div class="overlay-text" id="overlayText">—</div>
            <div class="overlay-actions">
              <button id="saveBtn" class="btn">Add to Passport</button>
              <button id="closeOverlayBtn" class="btn btn-secondary">Close</button>
            </div>
          </div>
        </div>

<<<<<<< HEAD
        <div class="controls in-frame">
          <div class="control-group">
            <label for="targetLang" class="control-label">Target language</label>
            <select id="targetLang" class="btn btn-secondary" aria-label="Target language">
              <option value="en" selected>English (EN)</option>
              <option value="fr">French (FR)</option>
              <option value="es">Spanish (ES)</option>
              <option value="de">German (DE)</option>
              <option value="it">Italian (IT)</option>
              <option value="ja">Japanese (JA)</option>
              <option value="ko">Korean (KO)</option>
              <option value="zh">Chinese (ZH)</option>
            </select>
          </div>

          <button id="translateBtn" class="btn btn-primary">Translate to target</button>
          <button id="scanBtn" class="btn">Identify landmark</button>
          <p class="hint small">Translate finds text in view and shows the result.</p>
        </div>
=======
      <div class="controls">
        <button id="scanBtn" class="btn btn-primary">Scan</button>
        <button id="findAttractionsBtn" class="btn btn-primary">Discover Near Me</button>
>>>>>>> 1b3870a0
      </div>
      <p class="hint">Tip: Hold up a sign or landmark image on your phone or screen.</p>
    </main>

  </div>

  <!-- Attractions popup overlay -->
  <div id="attractionsPopup" class="attractions-popup hidden">
    <div class="attractions-popup-content">
      <div class="attractions-popup-header">
        <h3>Discover Near Me</h3>
        <button id="closeAttractionsBtn" class="btn-close">×</button>
      </div>
      <div class="tab-controls">
        <button id="attractionsTab" class="tab-btn active">Attractions</button>
        <button id="foodTab" class="tab-btn">Food Spots</button>
      </div>
      <div id="attractionsList" class="attractions-list">
        <!-- Attractions will be populated here -->
      </div>
      <div id="foodList" class="attractions-list hidden">
        <!-- Food spots will be populated here -->
      </div>
    </div>
  </div>

  <script src="./script.js"></script>
</body>

</html><|MERGE_RESOLUTION|>--- conflicted
+++ resolved
@@ -45,7 +45,6 @@
           </div>
         </div>
 
-<<<<<<< HEAD
         <div class="controls in-frame">
           <div class="control-group">
             <label for="targetLang" class="control-label">Target language</label>
@@ -63,13 +62,9 @@
 
           <button id="translateBtn" class="btn btn-primary">Translate to target</button>
           <button id="scanBtn" class="btn">Identify landmark</button>
+          <button id="findAttractionsBtn" class="btn">Discover Near Me</button>
           <p class="hint small">Translate finds text in view and shows the result.</p>
         </div>
-=======
-      <div class="controls">
-        <button id="scanBtn" class="btn btn-primary">Scan</button>
-        <button id="findAttractionsBtn" class="btn btn-primary">Discover Near Me</button>
->>>>>>> 1b3870a0
       </div>
       <p class="hint">Tip: Hold up a sign or landmark image on your phone or screen.</p>
     </main>
