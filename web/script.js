<<<<<<< HEAD
const video = document.getElementById("video");
const canvas = document.getElementById("canvas");
const scanBtn = document.getElementById("scanBtn");
const translateBtn = document.getElementById("translateBtn");
const targetLangSelect = document.getElementById("targetLang");
// removed side panel UI
const overlay = document.getElementById("overlay");
const overlayTitle = document.getElementById("overlayTitle");
const overlayText = document.getElementById("overlayText");
const saveBtn = document.getElementById("saveBtn");
const closeOverlayBtn = document.getElementById("closeOverlayBtn");
=======
// DOM Elements for camera and scanning functionality
const video = document.getElementById("video");        // Live camera feed element
const canvas = document.getElementById("canvas");      // Hidden canvas for image capture
const scanBtn = document.getElementById("scanBtn");    // Button to trigger landmark scanning

// DOM Elements for overlay display (shows landmark information)
const overlay = document.getElementById("overlay");           // Container for landmark info overlay
const overlayTitle = document.getElementById("overlayTitle"); // Landmark name display
const overlayText = document.getElementById("overlayText");   // Landmark description display
const saveBtn = document.getElementById("saveBtn");          // Button to save to passport
const closeOverlayBtn = document.getElementById("closeOverlayBtn"); // Button to close overlay

// DOM Elements for attractions and food spots functionality
const findAttractionsBtn = document.getElementById("findAttractionsBtn");    // Button to find nearby places
const attractionsPopup = document.getElementById("attractionsPopup");        // Popup container for places
const attractionsList = document.getElementById("attractionsList");          // List of nearby attractions
const closeAttractionsBtn = document.getElementById("closeAttractionsBtn");  // Close popup button
const attractionsTab = document.getElementById("attractionsTab");            // Tab for attractions view

// DOM Elements for food spots tab
const foodTab = document.getElementById("foodTab");    // Tab for food spots view
const foodList = document.getElementById("foodList");  // List of nearby food spots
>>>>>>> 1b3870a0

const BACKEND_URL = "http://127.0.0.1:5001";

/*
 * Gesture Recognition Implementation
 * --------------------------------
 * This implementation uses MediaPipe Gesture Recognizer
 * Original code adapted from:
 * - Google MediaPipe Tasks: https://developers.google.com/mediapipe/solutions/vision/gesture_recognizer
 * - Official Demo: https://codepen.io/mediapipe-preview/pen/zYamdVd
 * - License: Apache 2.0 (https://github.com/google/mediapipe/blob/master/LICENSE)
 * 
 * Modifications:
 * - Integrated with WanderLens camera system
 * - Added custom gesture handlers for app-specific actions
 * - Added debouncing and confidence thresholds
 * - Added error handling and recovery
 */

// Gesture recognition state
let gestureRecognizer = null;
let lastGesture = null;
let gestureTimeout = null;
// Countdown state for gesture-triggered scan (peace sign)
let countdownInProgress = false;
let countdownTimer = null;
let countdownElement = null;

// Initialize gesture recognizer
async function initGestureRecognition() {
  try {
    const { GestureRecognizer, FilesetResolver } = window.gestureModule;
    
    const vision = await FilesetResolver.forVisionTasks(
      "https://cdn.jsdelivr.net/npm/@mediapipe/tasks-vision@latest/wasm"
    );

    gestureRecognizer = await GestureRecognizer.createFromOptions(vision, {
      baseOptions: {
        modelAssetPath:
          "https://storage.googleapis.com/mediapipe-models/gesture_recognizer/gesture_recognizer/float16/latest/gesture_recognizer.task",
      },
      runningMode: "VIDEO",
      numHands: 1,
    });
    
    console.log("Gesture recognizer initialized");
    return true;
  } catch (error) {
    console.error("Error initializing gesture recognizer:", error);
    return false;
  }
}

// Handle gestures
function handleGesture(gestureName) {
  if (lastGesture === gestureName) return; // Prevent duplicate triggers
  lastGesture = gestureName;
  
  if (gestureTimeout) clearTimeout(gestureTimeout);
  gestureTimeout = setTimeout(() => lastGesture = null, 1000); // Reset after 1 second
  
  console.log("Gesture detected:", gestureName);
  
  switch (gestureName) {
    case "Thumb_Up":
      if (!overlay.classList.contains('hidden')) {
        saveBtn.click();
      }
      break;
    case "Thumb_Down":
      // If a countdown is running, Thumb_Down acts as a cancel
      if (countdownInProgress) {
        cancelGestureCountdown();
        return;
      }

      if (!overlay.classList.contains('hidden')) {
        closeOverlayBtn.click();
      } else if (!attractionsPopup.classList.contains('hidden')) {
        closeAttractionsBtn.click();
      }
      break;
    case "Victory":
      // On peace/victory sign: start a 3-second countdown before scanning
      if (!countdownInProgress) {
        startGestureCountdown(3, () => {
          // Trigger the same action as clicking the Scan button after countdown
          scanBtn.click();
        });
      }
      break;
    case "Open_Palm":
      findAttractionsBtn.click();
      break;
    case "Pointing_Up":
      if (!attractionsPopup.classList.contains('hidden')) {
        attractionsTab.click();
      }
      break;
    case "ILoveYou":
      if (!attractionsPopup.classList.contains('hidden')) {
        foodTab.click();
      }
      break;
  }
}

// Process video frame for gestures
async function detectGestures() {
  if (!gestureRecognizer || video.paused || video.ended) return;
  
  try {
    const startTimeMs = performance.now();
    const results = gestureRecognizer.recognizeForVideo(video, startTimeMs);
    
    if (results.gestures?.length > 0) {
      const gesture = results.gestures[0][0];
      if (gesture.score > 0.7) { // Only handle confident gestures
        handleGesture(gesture.categoryName);
      }
    }
  } catch (error) {
    console.error("Error detecting gestures:", error);
  }
  
  requestAnimationFrame(detectGestures);
}

/**
 * Create and start a visual countdown overlay for gesture-triggered actions
 * @param {number} seconds - number of seconds to count down
 * @param {Function} onComplete - called when countdown reaches zero
 */
function startGestureCountdown(seconds, onComplete) {
  countdownInProgress = true;

  // Create a simple countdown element centered over the video frame
  countdownElement = document.createElement('div');
  countdownElement.id = 'gesture-countdown';
  countdownElement.style.position = 'absolute';
  countdownElement.style.top = '50%';
  countdownElement.style.left = '50%';
  countdownElement.style.transform = 'translate(-50%, -50%)';
  countdownElement.style.zIndex = 9999;
  countdownElement.style.background = 'rgba(0,0,0,0.6)';
  countdownElement.style.color = '#fff';
  countdownElement.style.fontSize = '56px';
  countdownElement.style.padding = '18px 28px';
  countdownElement.style.borderRadius = '14px';
  countdownElement.style.fontWeight = '700';
  countdownElement.style.textAlign = 'center';
  countdownElement.style.boxShadow = '0 8px 24px rgba(0,0,0,0.6)';
  countdownElement.style.pointerEvents = 'none';

  // Insert into the same container as the video so it overlays correctly
  const videoFrame = document.querySelector('.video-frame') || document.body;
  // Ensure the container is positioned so absolute child centers correctly
  if (videoFrame && getComputedStyle(videoFrame).position === 'static') {
    videoFrame.style.position = 'relative';
  }
  videoFrame.appendChild(countdownElement);

  // Show initial value
  let remaining = Math.max(1, Math.floor(seconds));
  countdownElement.textContent = remaining;

  // Update every second
  countdownTimer = setInterval(() => {
    remaining -= 1;
    if (remaining > 0) {
      countdownElement.textContent = remaining;
    } else {
      // End countdown
      clearInterval(countdownTimer);
      countdownTimer = null;
      removeCountdownElement();
      // Small delay to allow UI to update then call onComplete
      try { if (typeof onComplete === 'function') onComplete(); } catch (e) { console.error('Countdown onComplete error', e); }
      countdownInProgress = false;
    }
  }, 1000);
}

/**
 * Cancel an active gesture countdown (if any) and remove UI
 */
function cancelGestureCountdown() {
  if (!countdownInProgress) return;
  if (countdownTimer) {
    clearInterval(countdownTimer);
    countdownTimer = null;
  }
  removeCountdownElement();
  countdownInProgress = false;
  console.log('Gesture countdown cancelled');
}

function removeCountdownElement() {
  if (countdownElement && countdownElement.parentNode) {
    countdownElement.parentNode.removeChild(countdownElement);
    countdownElement = null;
  }
}

/**
 * Initializes and starts the device camera
 * - Requests camera access with environment-facing preference
 * - Sets up video stream
 * - Initializes gesture recognition after video loads
 * - Handles permission errors and device access issues
 */
async function startCamera() {
  try {
    // Request camera access, preferring rear-facing camera if available
    const stream = await navigator.mediaDevices.getUserMedia({ 
      video: { facingMode: "environment" }, // Use rear camera if available
      audio: false // No audio needed
    });
    video.srcObject = stream;
    
    // Initialize gesture recognition once video is ready
    video.addEventListener('loadeddata', async () => {
      const gestureInitialized = await initGestureRecognition();
      if (gestureInitialized) {
        detectGestures();
        console.log("Gesture detection started");
      }
    });
  } catch (err) {
    console.error("Camera error:", err);
    alert("Unable to access camera. Please allow camera permissions.");
  }
}

/**
 * Captures the current frame from the video feed
 * - Maintains aspect ratio of the video feed
 * - Uses fallback dimensions if video size is not available
 * - Returns a base64 encoded PNG image
 * @returns {string} Base64 encoded PNG image data URL
 */
function captureFrame() {
  // Get dimensions, fallback to standard mobile dimensions if not available
  const w = video.videoWidth || 720;   // Default width if not available
  const h = video.videoHeight || 1280;  // Default height if not available
  
  // Set canvas dimensions to match video
  canvas.width = w;
  canvas.height = h;
  
  // Draw the current video frame to the canvas
  const ctx = canvas.getContext("2d");
  ctx.drawImage(video, 0, 0, w, h);
  
  // Convert to base64 PNG
  return canvas.toDataURL("image/png");
}

/**
 * Displays the landmark information overlay
 * @param {string} name - The name of the landmark
 * @param {string} info - Description or additional information
 */
function showOverlay(name, info) {
<<<<<<< HEAD
  if (name) {
    overlayTitle.textContent = name;
    overlayTitle.classList.remove("hidden");
  } else {
    overlayTitle.textContent = "";
    overlayTitle.classList.add("hidden");
  }
  overlayText.textContent = info || "";
  overlay.classList.remove("hidden");
=======
  overlayTitle.textContent = name || "Unknown";              // Set landmark name with fallback
  overlayText.textContent = info || "No description available."; // Set info with fallback
  overlay.classList.remove("hidden");                        // Make overlay visible
>>>>>>> 1b3870a0
}

/**
 * Hides the landmark information overlay
 */
function hideOverlay() {
  overlay.classList.add("hidden");
}

/**
 * Saves a landmark entry to the user's digital passport
 * - Stores in browser's localStorage
 * - Prevents duplicate entries
 * - Adds new entries to the beginning of the list
 * 
 * @param {Object} entry - The landmark entry to save
 * @param {string} entry.id - Unique identifier
 * @param {string} entry.name - Landmark name
 * @param {string} entry.info - Description
 * @returns {boolean} True if saved successfully, false if entry already exists
 */
function saveToPassport(entry) {
  const key = "passportEntries";
  const existing = JSON.parse(localStorage.getItem(key) || "[]");
  
  // Check if entry already exists (by id or name)
  const existingIndex = existing.findIndex(e => e.id === entry.id || e.name === entry.name);
  if (existingIndex !== -1) {
    return false; // Already exists
  }
  
  // Add the new entry at the start of the array
  existing.unshift(entry);
  localStorage.setItem(key, JSON.stringify(existing));
  return true;
}

/**
 * Sends an image to the backend for landmark recognition
 * - Converts image to base64 format
 * - Makes POST request to analysis endpoint
 * - Handles response and errors
 * 
 * @param {string} imageDataUrl - Base64 encoded image data
 * @returns {Promise<Object>} Analyzed landmark data
 * @throws {Error} If analysis request fails
 */
async function analyzeImage(imageDataUrl) {
  const res = await fetch(`${BACKEND_URL}/analyze`, {
    method: "POST",
    headers: { "Content-Type": "application/json" },
    body: JSON.stringify({ image: imageDataUrl })
  });
  if (!res.ok) {
    // Try to read JSON error from the server to make debugging easier
    let bodyText = await res.text();
    try {
      const bodyJson = JSON.parse(bodyText || "{}");
      const msg = bodyJson.message || bodyJson.error || bodyJson.error_description || bodyText;
      throw new Error(`Analyze failed: ${res.status} - ${msg}`);
    } catch (e) {
      throw new Error(`Analyze failed: ${res.status} - ${bodyText}`);
    }
  }
  return res.json();
}

<<<<<<< HEAD
async function ocrTranslate(imageDataUrl, targetLang) {
  const res = await fetch(`${BACKEND_URL}/ocr_translate`, {
    method: "POST",
    headers: { "Content-Type": "application/json" },
    body: JSON.stringify({ image: imageDataUrl, target: targetLang })
  });
  if (!res.ok) throw new Error(`OCR translate failed: ${res.status}`);
  return res.json();
=======
// Location caching system
// Stores the last known good location to reduce API calls and provide fallback
let lastKnownLocation = null;          // Cache of the last valid location
let lastLocationTime = 0;              // Timestamp of when location was last updated
const LOCATION_CACHE_DURATION = 5 * 60 * 1000; // Cache duration (5 minutes)

/**
 * Opens Google Maps directions to a specified place
 * - Uses place name instead of coordinates for better accuracy
 * - Opens in a new tab
 * - Automatically uses user's current location as starting point
 * 
 * @param {string} placeName - Name of the destination place
 */
function openDirectionsToName(placeName) {
  // URL encode the place name to handle special characters
  const encoded = encodeURIComponent(placeName);
  
  // Open Google Maps in a new tab with directions
  // Note: Google Maps will automatically use user's current location as start point
  window.open(`https://www.google.com/maps/dir/?api=1&destination=${encoded}`, "_blank");
}

/**
 * Gets the user's current location with advanced fallback strategies
 * - Tries cached location first to avoid unnecessary API calls
 * - Uses high accuracy mode with reasonable timeout
 * - Falls back to watching position if initial request fails
 * - Implements comprehensive error handling
 * - Caches successful locations for future use
 * 
 * @returns {Promise<Object>} Object containing lat and lon coordinates
 * @throws {Error} If location cannot be determined
 */
async function getCurrentLocation() {
  return new Promise((resolve, reject) => {
    // First check if we have a valid cached location
    const now = Date.now();
    if (lastKnownLocation && (now - lastLocationTime) < LOCATION_CACHE_DURATION) {
      console.log('Using cached location');
      return resolve(lastKnownLocation);
    }

    if (!navigator.geolocation) {
      reject(new Error('Geolocation is not supported by this browser.'));
      return;
    }

    // Function to handle successful position
    const handleSuccess = (position) => {
      const location = {
        lat: position.coords.latitude,
        lon: position.coords.longitude
      };
      
      // Cache the successful location
      lastKnownLocation = location;
      lastLocationTime = Date.now();
      
      if (watchId) navigator.geolocation.clearWatch(watchId);
      if (timeoutId) clearTimeout(timeoutId);
      resolve(location);
    };

    // Function to handle errors
    const handleError = (error) => {
      let errorMessage = 'Unable to get your location. ';
      switch (error.code) {
        case 1:
          errorMessage += 'Please enable location access in your browser settings.';
          break;
        case 2:
          errorMessage += 'Position unavailable. Please check your device\'s location settings.';
          break;
        case 3:
          errorMessage += 'Request timed out. Please try again.';
          break;
        default:
          errorMessage += error.message;
      }
      console.error('Geolocation error:', error);
      
      // If we have a cached location, use it as fallback
      if (lastKnownLocation) {
        console.log('Falling back to cached location');
        resolve(lastKnownLocation);
      } else {
        reject(new Error(errorMessage));
      }
    };

    // Try high accuracy first
    const options = {
      enableHighAccuracy: true,
      timeout: 5000,
      maximumAge: 0
    };

    let watchId = null;
    let timeoutId = null;
    let hasResolved = false;

    // Start with getCurrentPosition for a quick result
    navigator.geolocation.getCurrentPosition(
      handleSuccess,
      () => {
        // If getCurrentPosition fails, try watchPosition
        console.log('getCurrentPosition failed, trying watchPosition...');
        watchId = navigator.geolocation.watchPosition(
          handleSuccess,
          (error) => {
            // Only handle error if we haven't succeeded yet
            if (!hasResolved) {
              hasResolved = true;
              handleError(error);
            }
          },
          options
        );

        // Set a timeout for the watch
        timeoutId = setTimeout(() => {
          if (watchId) {
            navigator.geolocation.clearWatch(watchId);
            if (!hasResolved) {
              hasResolved = true;
              handleError({ code: 3, message: 'Location request timed out.' });
            }
          }
        }, 15000); // 15 second total timeout
      },
      options
    );
  });
}

/**
 * Fetches nearby attractions from the backend
 * - Uses OpenStreetMap data through backend API
 * - Supports configurable search radius
 * - Includes distance and walking time calculations
 * 
 * @param {number} lat - Latitude of current location
 * @param {number} lon - Longitude of current location
 * @param {number} [radius=1000] - Search radius in meters (default 1km)
 * @returns {Promise<Object>} Attractions data including distances
 * @throws {Error} If backend request fails
 */
async function fetchAttractions(lat, lon, radius = 1000) {
  try {
    const response = await fetch(`${BACKEND_URL}/attractions?lat=${lat}&lon=${lon}&radius=${radius}`);
    if (!response.ok) throw new Error(`HTTP error! status: ${response.status}`);
    return await response.json();
  } catch (error) {
    console.error('Error fetching attractions:', error);
    throw error;
  }
}

/**
 * Fetches nearby food spots from the backend
 * - Similar to fetchAttractions but for restaurants/cafes
 * - Uses same location and radius parameters
 * - Includes distance and estimated travel time
 * 
 * @param {number} lat - Latitude of current location
 * @param {number} lon - Longitude of current location
 * @param {number} [radius=1000] - Search radius in meters (default 1km)
 * @returns {Promise<Object>} Food spots data including distances
 * @throws {Error} If backend request fails
 */
async function fetchFoodSpots(lat, lon, radius = 1000) {
  try {
    const response = await fetch(`${BACKEND_URL}/food?lat=${lat}&lon=${lon}&radius=${radius}`);
    if (!response.ok) throw new Error(`HTTP error! status: ${response.status}`);
    return await response.json();
  } catch (error) {
    console.error('Error fetching food spots:', error);
    throw error;
  }
}

/**
 * Checks if a place is already saved in the user's passport
 * - Searches by both ID and name to handle different data sources
 * - Uses localStorage for persistent storage
 * 
 * @param {string} placeId - Unique identifier for the place
 * @param {string} placeName - Name of the place (fallback identifier)
 * @returns {Object} Object containing saved status and stored ID
 */
function getSavedPlaceInfo(placeId, placeName) {
  const entries = JSON.parse(localStorage.getItem('passportEntries') || '[]');
  const entry = entries.find(entry => entry.id === placeId || entry.name === placeName);
  return entry ? { isSaved: true, storedId: entry.id } : { isSaved: false, storedId: null };
}

/**
 * Removes a place from the user's passport
 * - Finds entry by stored ID
 * - Updates localStorage after removal
 * 
 * @param {string} storedId - ID of the saved entry to remove
 * @returns {boolean} True if successfully removed, false if not found
 */
function removeFromPassport(storedId) {
  const entries = JSON.parse(localStorage.getItem('passportEntries') || '[]');
  const index = entries.findIndex(entry => entry.id === storedId);
  if (index !== -1) {
    entries.splice(index, 1);
    localStorage.setItem('passportEntries', JSON.stringify(entries));
    return true;
  }
  return false;
}

/**
 * Handles toggling a place's saved status in the passport
 * - Updates UI to reflect current saved state
 * - Manages save/remove operations
 * - Updates button appearance and text
 * 
 * @param {HTMLElement} button - The button element that triggered the toggle
 * @param {Object} entry - The place entry to toggle
 */
function handlePassportToggle(button, entry) {
  const card = button.closest('.attraction-card');
  const { isSaved, storedId } = getSavedPlaceInfo(entry.id, entry.name);
  
  if (isSaved) {
    if (removeFromPassport(storedId)) {
      card.classList.remove('saved');
      button.textContent = 'Add to Passport';
      button.classList.remove('btn-danger');
      button.classList.add('btn-primary');
    }
  } else {
    saveToPassport(entry);
    card.classList.add('saved');
    button.textContent = 'Remove from Passport';
    button.classList.remove('btn-primary');
    button.classList.add('btn-danger');
  }
}

/**
 * Renders a list of places (attractions or food spots) in the UI
 * - Handles both attraction and food spot displays
 * - Checks saved status for each place
 * - Creates interactive cards with save/remove functionality
 * - Shows empty state message if no places found
 * 
 * @param {Object} data - The places data to display
 * @param {string} type - Type of places ('attraction' or 'food')
 */
function displayPlaces(data, type = 'attraction') {
  // Determine which container and data to use based on type
  const container = type === 'attraction' ? attractionsList : foodList;
  const places = type === 'attraction' ? data.attractions : data.food_spots;
  const count = type === 'attraction' ? data.count : data.food_count;
  
  if (!places || count === 0) {
    // Show empty state message if no places found
    container.innerHTML = `<p class="no-attractions">No ${type}s found nearby. Try increasing the search radius.</p>`;
  } else {
    // Generate HTML for each place
    container.innerHTML = places.map(place => {
      const { isSaved } = getSavedPlaceInfo(place.id, place.name);
      const buttonText = isSaved ? 'Remove from Passport' : 'Add to Passport';
      const buttonClass = isSaved ? 'btn-danger' : 'btn-primary';
      const hasCoords = typeof place.lat === 'number' && typeof place.lon === 'number' && !isNaN(place.lat) && !isNaN(place.lon);
      // Build the entry object for passport
      const entryObj = {
        id: Date.now().toString(),
        name: place.name,
        info: place.description || '',
        type: type,
        distance_km: place.distance_km,
        timestamp: new Date().toISOString(),
        toDiscover: true,
        image: null
      };
      // Safely encode entryObj for inline JS
      const entryObjStr = encodeURIComponent(JSON.stringify(entryObj));
      return [
        `<div class="attraction-card ${isSaved ? 'saved' : ''}" data-type="${type}" data-id="${place.id}">`,
        '  <div class="attraction-header">',
        `    <h4>${place.name}</h4>`,
        '    <div class="attraction-distance">',
        `      <span class="distance">${place.distance_km} km</span>`,
        `      <span class="walking-time">${place.walking_time_min} min walk</span>`,
        '    </div>',
        '  </div>',
        `  <p class="attraction-type">${place.type || (type === 'food' ? 'Restaurant' : 'Attraction')}</p>`,
        place.description ? `<p class="attraction-description">${place.description}</p>` : '',
        place.opening_hours ? `<p class="attraction-hours">Hours: ${place.opening_hours}</p>` : '',
        place.website ? `<a href="${place.website}" target="_blank" class="attraction-website">Visit Website</a>` : '',
        `<button class="btn ${buttonClass} save-to-passport" onclick="handlePassportToggle(this, JSON.parse(decodeURIComponent('${entryObjStr}')))">${buttonText}</button>`,
  (place.name ? `<button class="btn btn-secondary directions-btn" onclick="openDirectionsToName('${place.name.replace(/'/g, "\\'")}')">Get Directions</button>` : ''),
        '</div>'
      ].join('\n');
    }).join('');
    // (removed broken leftover code)
  }
  
  console.log(`Showing ${type}s popup`);
  attractionsPopup.classList.remove('hidden');
}

function hideAttractions() {
  console.log('Hiding attractions popup');
  attractionsPopup.classList.add('hidden');
}

// Close popup when clicking outside
function handlePopupClick(event) {
  if (event.target === attractionsPopup) {
    hideAttractions();
  }
>>>>>>> 1b3870a0
}

document.addEventListener("DOMContentLoaded", () => {
  if (video) startCamera();
  
  // Ensure popup starts hidden
  if (attractionsPopup) {
    attractionsPopup.classList.add('hidden');
    console.log('Popup initialized as hidden');
  }
  
  // Add a global function to force hide popup (for debugging)
  window.hideAttractionsPopup = () => {
    if (attractionsPopup) {
      attractionsPopup.classList.add('hidden');
      console.log('Popup force hidden');
    }
  };

  if (scanBtn) {
    scanBtn.addEventListener("click", async () => {
      const dataUrl = captureFrame();
      try {
        const result = await analyzeImage(dataUrl);
        const { landmark, info } = result;
        showOverlay(landmark, info);
        // Ensure save button is visible for landmark saves
        if (saveBtn) saveBtn.style.display = "";

        saveBtn.onclick = () => {
          saveToPassport({
            id: Date.now().toString(),
            name: landmark || "Unknown",
            info: info || "",
            image: dataUrl,
            timestamp: new Date().toISOString(),
            toDiscover: false
          });
          hideOverlay();
          alert("Saved to Passport");
        };
      } catch (e) {
        console.error(e);
        alert("Scan failed. Ensure backend is running.");
      }
    });
  }

  if (translateBtn) {
    translateBtn.addEventListener("click", async () => {
      const dataUrl = captureFrame();
      const target = (targetLangSelect && targetLangSelect.value) || "en";
      try {
        const result = await ocrTranslate(dataUrl, target);
        const { detected_text, translated_text, source_lang, target_lang } = result;
        const info = translated_text || '';
        const title = `Translation (${(source_lang || 'auto').toUpperCase()} → ${(target_lang || target).toUpperCase()})`;
        showOverlay(title, info);
        // Hide save button for translations (do not save translated text)
        if (saveBtn) saveBtn.style.display = "none";
      } catch (e) {
        console.error(e);
        alert("Translate failed. Ensure backend is running.");
      }
    });
  }
  if (closeOverlayBtn) {
    closeOverlayBtn.addEventListener("click", () => {
      hideOverlay();
      // Reset save button visibility for next time
      if (saveBtn) saveBtn.style.display = "";
    });
  }

  if (closeAttractionsBtn) {
    closeAttractionsBtn.addEventListener("click", () => hideAttractions());
  }

  if (attractionsPopup) {
    attractionsPopup.addEventListener("click", handlePopupClick);
  }

  // Close popup with Escape key
  document.addEventListener("keydown", (event) => {
    if (event.key === "Escape" && attractionsPopup && !attractionsPopup.classList.contains('hidden')) {
      hideAttractions();
    }
  });

  // Tab switching functionality
  if (attractionsTab && foodTab) {
    attractionsTab.addEventListener('click', () => {
      attractionsTab.classList.add('active');
      foodTab.classList.remove('active');
      attractionsList.classList.remove('hidden');
      foodList.classList.add('hidden');
    });

    foodTab.addEventListener('click', () => {
      foodTab.classList.add('active');
      attractionsTab.classList.remove('active');
      foodList.classList.remove('hidden');
      attractionsList.classList.add('hidden');
    });
  }

  if (findAttractionsBtn) {
    let isRequesting = false;
    let retryTimeout = null;

    const resetButton = () => {
      isRequesting = false;
      findAttractionsBtn.textContent = 'Discover Near Me';
      findAttractionsBtn.disabled = false;
      if (retryTimeout) {
        clearTimeout(retryTimeout);
        retryTimeout = null;
      }
    };

    findAttractionsBtn.addEventListener('click', async () => {
      // Prevent multiple simultaneous requests
      if (isRequesting) {
        console.log('Already processing a request...');
        return;
      }

      try {
        isRequesting = true;
        findAttractionsBtn.textContent = 'Getting Location...';
        findAttractionsBtn.disabled = true;
        
        // Clear any existing error states
        attractionsList.innerHTML = '<p class="loading">Getting your location...</p>';
        foodList.innerHTML = '<p class="loading">Loading...</p>';
        
        // Get location with retry logic
        let location;
        try {
          location = await getCurrentLocation();
          console.log('Location obtained:', location);
        } catch (locationError) {
          console.error('Location error:', locationError);
          throw locationError; // Let the main error handler deal with it
        }
        
        if (!location || !location.lat || !location.lon) {
          throw new Error('Invalid location data received');
        }
        
        findAttractionsBtn.textContent = 'Finding Places...';
        attractionsList.innerHTML = '<p class="loading">Finding places near you...</p>';
        
        // Fetch both attractions and food spots with timeouts
        const fetchWithTimeout = async (promise, name) => {
          const timeout = new Promise((_, reject) => 
            setTimeout(() => reject(new Error(`${name} request timed out`)), 20000)
          );
          return Promise.race([promise, timeout]);
        };

        const [attractionsData, foodData] = await Promise.all([
          fetchWithTimeout(fetchAttractions(location.lat, location.lon)
            .catch(error => {
              console.error('Attractions fetch error:', error);
              return { attractions: [], count: 0 };
            }), 'Attractions'),
          fetchWithTimeout(fetchFoodSpots(location.lat, location.lon)
            .catch(error => {
              console.error('Food spots fetch error:', error);
              return { food_spots: [], food_count: 0 };
            }), 'Food spots')
        ]);

        // Validate responses
        if (!attractionsData || !foodData) {
          throw new Error('Invalid response from server');
        }

        // Display attractions (default tab)
        displayPlaces(attractionsData, 'attraction');
        // Pre-load food data
        displayPlaces(foodData, 'food');
        
        // Show attractions tab by default
        attractionsTab.classList.add('active');
        foodTab.classList.remove('active');
        attractionsList.classList.remove('hidden');
        foodList.classList.add('hidden');
        
      } catch (error) {
        console.error('Error:', error);
        
        // Handle different error types
        let errorMessage;
        if (error.code === 1) {
          errorMessage = 'Please enable location access in your browser settings and try again.';
        } else if (error.code === 2) {
          errorMessage = 'Could not get your location. Please check if location services are enabled on your device.';
        } else if (error.code === 3) {
          errorMessage = 'Location request timed out. Please try again.';
        } else {
          errorMessage = 'Failed to find places: ' + (error.message || 'Unknown error');
        }
        
        alert(errorMessage);
        
        // Clear loading states
        attractionsList.innerHTML = '<p class="error">🚫 ' + errorMessage + '</p>';
        foodList.innerHTML = '';
      } finally {
        resetButton();
      }
    });
  }
});

<|MERGE_RESOLUTION|>--- conflicted
+++ resolved
@@ -1,16 +1,7 @@
-<<<<<<< HEAD
-const video = document.getElementById("video");
-const canvas = document.getElementById("canvas");
-const scanBtn = document.getElementById("scanBtn");
+// DOM Elements for translation functionality
 const translateBtn = document.getElementById("translateBtn");
 const targetLangSelect = document.getElementById("targetLang");
-// removed side panel UI
-const overlay = document.getElementById("overlay");
-const overlayTitle = document.getElementById("overlayTitle");
-const overlayText = document.getElementById("overlayText");
-const saveBtn = document.getElementById("saveBtn");
-const closeOverlayBtn = document.getElementById("closeOverlayBtn");
-=======
+
 // DOM Elements for camera and scanning functionality
 const video = document.getElementById("video");        // Live camera feed element
 const canvas = document.getElementById("canvas");      // Hidden canvas for image capture
@@ -33,7 +24,6 @@
 // DOM Elements for food spots tab
 const foodTab = document.getElementById("foodTab");    // Tab for food spots view
 const foodList = document.getElementById("foodList");  // List of nearby food spots
->>>>>>> 1b3870a0
 
 const BACKEND_URL = "http://127.0.0.1:5001";
 
@@ -299,21 +289,9 @@
  * @param {string} info - Description or additional information
  */
 function showOverlay(name, info) {
-<<<<<<< HEAD
-  if (name) {
-    overlayTitle.textContent = name;
-    overlayTitle.classList.remove("hidden");
-  } else {
-    overlayTitle.textContent = "";
-    overlayTitle.classList.add("hidden");
-  }
-  overlayText.textContent = info || "";
-  overlay.classList.remove("hidden");
-=======
-  overlayTitle.textContent = name || "Unknown";              // Set landmark name with fallback
-  overlayText.textContent = info || "No description available."; // Set info with fallback
-  overlay.classList.remove("hidden");                        // Make overlay visible
->>>>>>> 1b3870a0
+overlayTitle.textContent = name || "Unknown";              // Set landmark name with fallback
+overlayText.textContent = info || "No description available."; // Set info with fallback
+overlay.classList.remove("hidden");                        // Make overlay visible
 }
 
 /**
@@ -381,7 +359,6 @@
   return res.json();
 }
 
-<<<<<<< HEAD
 async function ocrTranslate(imageDataUrl, targetLang) {
   const res = await fetch(`${BACKEND_URL}/ocr_translate`, {
     method: "POST",
@@ -390,7 +367,8 @@
   });
   if (!res.ok) throw new Error(`OCR translate failed: ${res.status}`);
   return res.json();
-=======
+}
+
 // Location caching system
 // Stores the last known good location to reduce API calls and provide fallback
 let lastKnownLocation = null;          // Cache of the last valid location
@@ -710,7 +688,6 @@
   if (event.target === attractionsPopup) {
     hideAttractions();
   }
->>>>>>> 1b3870a0
 }
 
 document.addEventListener("DOMContentLoaded", () => {
@@ -926,5 +903,4 @@
       }
     });
   }
-});
-
+});