--- conflicted
+++ resolved
@@ -50,7 +50,6 @@
   top: 0;
   background: var(--card);
   backdrop-filter: blur(8px);
-<<<<<<< HEAD
   /* Match the phone frame */
   border-top: 0px solid var(--border-strong);
   border-left: 0px solid var(--border-strong);
@@ -58,9 +57,7 @@
   border-bottom: 0;
   border-top-left-radius: 0px;
   border-top-right-radius: 0px;
-=======
   border-bottom: 1px solid rgba(255, 255, 255, 0.06);
->>>>>>> 1b3870a0
 }
 
 .app-header h1 {
@@ -128,14 +125,8 @@
   position: relative;
   border-radius: 16px;
   overflow: hidden;
-<<<<<<< HEAD
-  background: var(--bg);
-  border: 15px solid var(--border-strong);
-  aspect-ratio: 9 / 19.5; /* iPhone 14 Pro Max portrait */
-=======
   background: #000;
   border: 1px solid rgba(255, 255, 255, 0.06);
->>>>>>> 1b3870a0
 }
 
 video {
@@ -148,13 +139,7 @@
 
 .overlay {
   position: absolute;
-  inset: 0;
-<<<<<<< HEAD
-  display: flex;
-  align-items: flex-start; /* anchor near top */
-  justify-content: center;
-  padding: 24px;
-=======
+  inset: 0; /*
   display: none;
   /* Changed from flex to none */
   align-items: flex-end;
@@ -166,12 +151,10 @@
 .overlay:not(.hidden) {
   display: flex;
   /* Only show when not hidden */
->>>>>>> 1b3870a0
 }
 
 .overlay-card {
   width: 100%;
-<<<<<<< HEAD
   max-width: 720px;
   background: var(--overlay-end);
   border: 1px solid rgba(255,255,255,0.14);
@@ -213,39 +196,6 @@
 .control-group { display: flex; flex-direction: column; gap: 6px; align-items: stretch; width: 100%; }
 .control-label { font-size: 12px; color: var(--text); }
 .hint.small { font-size: 11px; margin: 0; }
-=======
-  max-width: 420px;
-  background: rgba(19, 26, 34, 0.92);
-  border: 1px solid rgba(255, 255, 255, 0.08);
-  border-radius: 14px;
-  padding: 14px;
-  box-shadow: 0 6px 30px rgba(0, 0, 0, 0.35);
-}
-
-.overlay-title {
-  font-weight: 700;
-  font-size: 18px;
-}
-
-.overlay-text {
-  color: var(--muted);
-  margin-top: 6px;
-  font-size: 14px;
-  line-height: 1.4;
-}
-
-.overlay-actions {
-  display: flex;
-  gap: 8px;
-  margin-top: 12px;
-}
-
-.controls {
-  display: flex;
-  gap: 12px;
-  justify-content: center;
-}
->>>>>>> 1b3870a0
 
 .btn {
   padding: 10px 14px;
@@ -255,6 +205,8 @@
   color: var(--text);
   cursor: pointer;
 }
+.btn-primary { background: var(--primary); color: #001622; border-color: rgba(0,0,0,0.15); }
+.btn-secondary { background: var(--secondary); }
 
 .btn-primary {
   background: var(--primary);
@@ -382,11 +334,6 @@
   border-radius: 50%;
   transition: all 0.2s;
 }
-<<<<<<< HEAD
-.btn-primary { background: var(--primary); color: #001622; border-color: rgba(0,0,0,0.15); }
-.btn-secondary { background: var(--secondary); }
-=======
->>>>>>> 1b3870a0
 
 .btn-close:hover {
   background: rgba(255, 255, 255, 0.1);
